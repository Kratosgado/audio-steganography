--- conflicted
+++ resolved
@@ -10,7 +10,7 @@
 app = FastAPI()
 
 # CORS settings for the application
-app.add_middleware(  
+app.add_middleware(
     CORSMiddleware,
     allow_origins=[
         "*"
@@ -64,42 +64,40 @@
     # Return the processed audio file
     return FileResponse(output_file, media_type="audio/flac", filename=output_file)
 
-<<<<<<< HEAD
-=======
+
 def spread_spectrum_decode(audio_data, seed=42):
     np.random.seed(seed)
     audio_length = len(audio_data)
-    
+
     # Generate the same pseudo-random sequence used during encoding
     pseudo_random_sequence = np.random.choice([-1, 1], size=audio_length)
-    
+
     # Decode the message
     decoded_bits = (audio_data * pseudo_random_sequence) > 0
     decoded_bits = decoded_bits.astype(int)
-    
+
     # Convert binary to string
-    decoded_message = ''
+    decoded_message = ""
     for i in range(0, len(decoded_bits), 8):
-        byte_bits = decoded_bits[i:i+8]
+        byte_bits = decoded_bits[i : i + 8]
         if len(byte_bits) == 8:
-            byte = int(''.join(map(str, byte_bits)), 2)
+            byte = int("".join(map(str, byte_bits)), 2)
             decoded_message += chr(byte)
-    
+
     return decoded_message
 
-    
+
 @app.post("/decode")
 async def decode_message(file: UploadFile = File(...)):
     # Read the uploaded .flac file
     audio_data, samplerate = sf.read(io.BytesIO(await file.read()))
-    
+
     # Decode the message using spread spectrum
     decoded_message = spread_spectrum_decode(audio_data)
-    
+
     # Return the decoded message
     return JSONResponse(content={"decoded_message": decoded_message})
 
->>>>>>> db9eab45
 
 if __name__ == "__main__":
     import uvicorn
