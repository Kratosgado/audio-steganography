from fastapi import FastAPI, File, UploadFile, HTTPException, Form
from fastapi.responses import FileResponse, JSONResponse
from fastapi.middleware.cors import CORSMiddleware
import numpy as np
import soundfile as sf
import io
import os
import torch
import pickle
import tempfile
from pathlib import Path
from typing import Dict, Any, Optional
from datetime import datetime
try:
    import scipy.stats
except ImportError:
    print("Warning: scipy not available, some statistical analysis features will be limited")
    scipy = None
from utils import simple_lsb_embed, simple_lsb_extract, save_audio

from rl_environment import AudioStegEnvironment
from rl_agent import QLearningAgent, DeepQLearningAgent, RLSteganographyManager
from encoder import AudioStegEncoder, AdvancedAudioStegEncoder
from decoder import AudioStegDecoder
from utils import text_to_bits, bits_to_tensor, load_audio, save_audio

app = FastAPI()

<<<<<<< HEAD
# CORS settings for the application
app.add_middleware(
    CORSMiddleware,
    allow_origins=[
        "*"
    ],  # Allow all origins (replace with specific domains in production)
    allow_credentials=True,  # Allow credentials (cookies, authorization headers)
    allow_methods=["*"],  # Allow all HTTP methods
    allow_headers=["*"],  # Allow all headers
)


def spread_spectrum_embed(audio_data, message, seed=42):
    np.random.seed(seed)
    message_length = len(message)
    audio_length = len(audio_data)

    # Generate a pseudo-random sequence
    pseudo_random_sequence = np.random.choice([-1, 1], size=audio_length)

    # Convert message to binary
    binary_message = "".join(format(ord(char), "08b") for char in message)
    binary_message = np.array([int(bit) for bit in binary_message])

    # Repeat the message to match the audio length
    repeated_message = np.tile(binary_message, audio_length // message_length + 1)[
        :audio_length
    ]

    # Embed the message using spread spectrum
    embedded_audio = audio_data + 0.01 * pseudo_random_sequence * repeated_message

    return embedded_audio
=======
# Middleware
app.add_middleware(
    CORSMiddleware,
    allow_origins=["*"],
    allow_credentials=True,
    allow_methods=["*"],
    allow_headers=["*"],
)

# ========== Constants ==========
ENCODING_METHODS = ["LSB", "Echo", "Phase", "SpreadSpectrum"]
TRAINED_AGENT_PATH = "models/multi_message_agent_final.pth"
FALLBACK_AGENT_PATH = "models/trained_agent_final.pth"

# ========== Initialize Models and Agent ==========
# Initialize components
encoding_methods = ["neural", "lsb", "spread_spectrum", "echo_hiding", "phase_coding"]

# Initialize encoders and decoder
encoder = AudioStegEncoder()  # Legacy encoder
advanced_encoder = AdvancedAudioStegEncoder()  # New advanced encoder
decoder = AudioStegDecoder()

# Initialize RL environment
rl_env = AudioStegEnvironment()

# Initialize RL Steganography Manager with Deep RL
rl_manager = RLSteganographyManager(use_deep_rl=True)

# Try to load trained RL agent
model_path = 'models/deep_rl_agent.pth'
try:
    if rl_manager.load_agent(model_path):
        print("Loaded trained Deep RL agent")
    else:
        print("Initialized new Deep RL agent")
except Exception as e:
    print(f"Error loading RL agent: {e}. Using new agent.")

# Fallback to tabular Q-learning if needed
try:
    with open('models/rl_agent.pkl', 'rb') as f:
        fallback_agent = pickle.load(f)
    print("Loaded fallback tabular RL agent")
except:
    fallback_agent = QLearningAgent(actions=encoding_methods)
    print("Initialized fallback tabular RL agent")
# Legacy agent loading for backward compatibility
legacy_agent_path = "models/trained_agent.pkl"
if os.path.exists(legacy_agent_path):
    print(f"Loading legacy trained agent from {legacy_agent_path}")
    try:
        fallback_agent.load(legacy_agent_path)
    except Exception as e:
        print(f"Error loading legacy agent: {e}")
else:
    print("No trained agent found, using random initialization")

def get_optimal_encoding_method(audio_features: torch.Tensor) -> str:
    """
    Use the trained RL agent to select the optimal encoding method
    based on audio features.
    """
    try:
        # Convert audio features to a state representation
        if isinstance(audio_features, torch.Tensor):
            state_features = audio_features.cpu().numpy().flatten()
        else:
            state_features = np.array(audio_features).flatten()
        
        # Create a state string representation for the Q-table
        # You might need to adjust this based on your state representation
        state = f"features_{hash(tuple(state_features[:10])) % 1000}"  # Use first 10 features
        
        # Get the best action from the trained agent
        best_method = fallback_agent.choose_action(state, epsilon=0.0)  # No exploration, pure exploitation
        print(f"RL Agent selected method: {best_method}")
        return best_method
    except Exception as e:
        print(f"Error in RL agent selection: {e}, falling back to LSB")
        return "LSB"

def enhanced_audio_analysis(audio_data: np.ndarray, sample_rate: int, filename: str = None) -> Dict[str, Any]:
    """
    Enhanced comprehensive audio analysis for steganography detection.
    Includes advanced ML-based detection and forensic analysis.
    """
    try:
        # Basic audio analysis first
        basic_analysis = advanced_audio_analysis(audio_data, sample_rate)
        
        # Enhanced steganography detection
        enhanced_detection = perform_enhanced_steg_detection(audio_data, sample_rate)
        
        # File metadata analysis
        metadata_analysis = analyze_file_metadata(filename) if filename else {}
        
        # Combine all analyses
        enhanced_results = {
            **basic_analysis,
            'enhanced_detection': enhanced_detection,
            'metadata_analysis': metadata_analysis,
            'analysis_version': '2.0',
            'analysis_timestamp': datetime.now().isoformat()
        }
        
        return enhanced_results
        
    except Exception as e:
        print(f"Enhanced analysis failed: {e}, falling back to basic analysis")
        return advanced_audio_analysis(audio_data, sample_rate)

def perform_enhanced_steg_detection(audio_data: np.ndarray, sample_rate: int) -> Dict[str, Any]:
    """
    Perform enhanced steganography detection using advanced techniques.
    """
    try:
        # LSB analysis
        lsb_analysis = analyze_lsb_patterns(audio_data)
        
        # Frequency domain analysis
        freq_analysis = analyze_frequency_anomalies(audio_data, sample_rate)
        
        # Statistical analysis
        stat_analysis = analyze_statistical_anomalies(audio_data)
        
        # Entropy analysis
        entropy_analysis = analyze_entropy_patterns(audio_data)
        
        return {
            'lsb_analysis': lsb_analysis,
            'frequency_analysis': freq_analysis,
            'statistical_analysis': stat_analysis,
            'entropy_analysis': entropy_analysis
        }
    except Exception as e:
        print(f"Enhanced detection failed: {e}")
        return {}

def analyze_lsb_patterns(audio_data: np.ndarray) -> Dict[str, Any]:
    """
    Analyze LSB patterns for steganography detection.
    """
    try:
        # Convert to 16-bit integers for LSB analysis
        audio_16bit = (audio_data * 32767).astype(np.int16)
        
        # Extract LSBs
        lsbs = audio_16bit & 1
        
        # Calculate LSB statistics
        lsb_mean = np.mean(lsbs)
        lsb_std = np.std(lsbs)
        
        # Chi-square test for randomness
        ones = np.sum(lsbs)
        zeros = len(lsbs) - ones
        expected = len(lsbs) / 2
        chi_square = ((ones - expected) ** 2 + (zeros - expected) ** 2) / expected
        
        # Runs test for randomness
        runs = 1
        for i in range(1, len(lsbs)):
            if lsbs[i] != lsbs[i-1]:
                runs += 1
        
        expected_runs = (2 * ones * zeros) / len(lsbs) + 1
        runs_anomaly = abs(runs - expected_runs) / expected_runs if expected_runs > 0 else 0
        
        return {
            'lsb_mean': float(lsb_mean),
            'lsb_std': float(lsb_std),
            'chi_square': float(chi_square),
            'runs_test': float(runs_anomaly),
            'lsb_anomaly_score': min(1.0, (chi_square / 10 + runs_anomaly) / 2)
        }
    except Exception as e:
        print(f"LSB analysis failed: {e}")
        return {'lsb_anomaly_score': 0.0}

def analyze_frequency_anomalies(audio_data: np.ndarray, sample_rate: int) -> Dict[str, Any]:
    """
    Analyze frequency domain for steganography artifacts.
    """
    try:
        # FFT analysis
        fft = np.fft.fft(audio_data)
        magnitude = np.abs(fft)
        
        # High frequency analysis
        high_freq_start = len(magnitude) // 2
        high_freq_energy = np.mean(magnitude[high_freq_start:])
        total_energy = np.mean(magnitude)
        
        high_freq_ratio = high_freq_energy / total_energy if total_energy > 0 else 0
        
        # Spectral irregularities
        spectral_diff = np.diff(magnitude)
        spectral_variance = np.var(spectral_diff)
        
        return {
            'high_freq_ratio': float(high_freq_ratio),
            'spectral_variance': float(spectral_variance),
            'freq_anomaly_score': min(1.0, high_freq_ratio * 2 + spectral_variance / 1000)
        }
    except Exception as e:
        print(f"Frequency analysis failed: {e}")
        return {'freq_anomaly_score': 0.0}

def analyze_statistical_anomalies(audio_data: np.ndarray) -> Dict[str, Any]:
    """
    Analyze statistical properties for anomalies.
    """
    try:
        # Basic statistics
        mean = np.mean(audio_data)
        std = np.std(audio_data)
        skewness = float(scipy.stats.skew(audio_data)) if 'scipy' in globals() else 0.0
        kurtosis = float(scipy.stats.kurtosis(audio_data)) if 'scipy' in globals() else 0.0
        
        # Histogram analysis
        hist, _ = np.histogram(audio_data, bins=50)
        hist_variance = np.var(hist)
        
        return {
            'mean': float(mean),
            'std': float(std),
            'skewness': skewness,
            'kurtosis': kurtosis,
            'histogram_variance': float(hist_variance),
            'stat_anomaly_score': min(1.0, abs(skewness) / 5 + abs(kurtosis) / 10)
        }
    except Exception as e:
        print(f"Statistical analysis failed: {e}")
        return {'stat_anomaly_score': 0.0}

def analyze_entropy_patterns(audio_data: np.ndarray) -> Dict[str, Any]:
    """
    Analyze entropy patterns for steganography detection.
    """
    try:
        # Convert to discrete values for entropy calculation
        audio_discrete = (audio_data * 1000).astype(int)
        
        # Calculate entropy
        _, counts = np.unique(audio_discrete, return_counts=True)
        probabilities = counts / len(audio_discrete)
        entropy = -np.sum(probabilities * np.log2(probabilities + 1e-10))
        
        # Local entropy analysis
        chunk_size = len(audio_data) // 10
        local_entropies = []
        
        for i in range(0, len(audio_data) - chunk_size, chunk_size):
            chunk = audio_data[i:i + chunk_size]
            chunk_discrete = (chunk * 1000).astype(int)
            _, chunk_counts = np.unique(chunk_discrete, return_counts=True)
            chunk_probs = chunk_counts / len(chunk_discrete)
            chunk_entropy = -np.sum(chunk_probs * np.log2(chunk_probs + 1e-10))
            local_entropies.append(chunk_entropy)
        
        entropy_variance = np.var(local_entropies) if local_entropies else 0
        
        return {
            'global_entropy': float(entropy),
            'entropy_variance': float(entropy_variance),
            'entropy_anomaly_score': min(1.0, entropy_variance / 10)
        }
    except Exception as e:
        print(f"Entropy analysis failed: {e}")
        return {'entropy_anomaly_score': 0.0}

def analyze_file_metadata(filename: str) -> Dict[str, Any]:
    """
    Analyze file metadata for suspicious patterns.
    """
    try:
        if not filename:
            return {}
        
        # File extension analysis
        ext = filename.lower().split('.')[-1] if '.' in filename else ''
        
        # Suspicious patterns
        suspicious_patterns = ['stego', 'hidden', 'secret', 'encoded', 'embed']
        has_suspicious_name = any(pattern in filename.lower() for pattern in suspicious_patterns)
        
        return {
            'filename': filename,
            'extension': ext,
            'has_suspicious_name': has_suspicious_name,
            'metadata_risk_score': 0.3 if has_suspicious_name else 0.0
        }
    except Exception as e:
        print(f"Metadata analysis failed: {e}")
        return {}

def calculate_enhanced_likelihood(basic_analysis: Dict, enhanced_detection: Dict, metadata_analysis: Dict) -> float:
    """
    Calculate enhanced steganography likelihood score.
    """
    try:
        # Base likelihood from basic analysis
        base_likelihood = basic_analysis.get('steg_likelihood', 0.0)
        
        # Enhanced detection scores
        lsb_score = enhanced_detection.get('lsb_analysis', {}).get('lsb_anomaly_score', 0.0)
        freq_score = enhanced_detection.get('frequency_analysis', {}).get('freq_anomaly_score', 0.0)
        stat_score = enhanced_detection.get('statistical_analysis', {}).get('stat_anomaly_score', 0.0)
        entropy_score = enhanced_detection.get('entropy_analysis', {}).get('entropy_anomaly_score', 0.0)
        
        # Metadata risk
        metadata_score = metadata_analysis.get('metadata_risk_score', 0.0)
        
        # Weighted combination
        enhanced_likelihood = (
            base_likelihood * 0.3 +
            lsb_score * 0.25 +
            freq_score * 0.2 +
            stat_score * 0.15 +
            entropy_score * 0.1 +
            metadata_score * 0.1
        )
        
        return min(1.0, enhanced_likelihood)
    except Exception as e:
        print(f"Enhanced likelihood calculation failed: {e}")
        return basic_analysis.get('steg_likelihood', 0.0)

def get_rl_steganography_assessment(audio_features: torch.Tensor) -> Dict[str, Any]:
    """
    Use RL agent to assess steganography likelihood.
    """
    try:
        # Use the RL manager to get encoding method recommendation
        encoding_method = get_optimal_encoding_method(audio_features)
        
        # Simulate RL-based steganography assessment
        # In a real implementation, this would use a trained classifier
        feature_variance = torch.var(audio_features).item()
        feature_mean = torch.mean(audio_features).item()
        
        # Simple heuristic based on feature characteristics
        rl_likelihood = min(1.0, abs(feature_variance - 0.1) * 2 + abs(feature_mean) * 0.5)
        
        return {
            'recommended_method': encoding_method,
            'feature_variance': feature_variance,
            'feature_mean': feature_mean,
            'rl_likelihood': rl_likelihood,
            'confidence': 'medium' if rl_likelihood > 0.5 else 'low'
        }
    except Exception as e:
        print(f"RL assessment failed: {e}")
        return {'rl_likelihood': 0.0, 'confidence': 'low'}


        
        # Recalculate overall likelihood with enhanced features
        enhanced_results['steg_likelihood'] = calculate_enhanced_likelihood(
            basic_analysis, enhanced_detection, metadata_analysis
        )
        
        # Update confidence based on enhanced analysis
        likelihood = enhanced_results['steg_likelihood']
        if likelihood < 0.25:
            enhanced_results['detection_confidence'] = "Very Low"
            enhanced_results['confidence_color'] = "green"
        elif likelihood < 0.5:
            enhanced_results['detection_confidence'] = "Low"
            enhanced_results['confidence_color'] = "green"
        elif likelihood < 0.75:
            enhanced_results['detection_confidence'] = "Medium"
            enhanced_results['confidence_color'] = "yellow"
        else:
            enhanced_results['detection_confidence'] = "High"
            enhanced_results['confidence_color'] = "red"
        
        return enhanced_results
        
    except Exception as e:
        print(f"Enhanced analysis failed, falling back to basic: {e}")
        return advanced_audio_analysis(audio_data, sample_rate)

def perform_message_comparison_analysis(audio_data: np.ndarray, sample_rate: int, original_message: str) -> Dict[str, Any]:
    """
    Perform message decoding and comparison analysis.
    """
    try:
        print(f"Performing message comparison analysis for: '{original_message}'")
        
        # Initialize RL environment with the audio
        rl_env.original_audio = audio_data
        rl_env.current_audio = audio_data.copy()
        rl_env.sample_rate = sample_rate
        
        # Try multiple decoding methods
        decoded_message = ""
        decoding_method = "Unknown"
        decoding_confidence = 0.0
        
        # Method 1: Simple LSB extraction
        try:
            decoded_message = simple_lsb_extract(audio_data)
            if decoded_message:
                decoding_method = "Simple LSB"
                decoding_confidence = 0.8
                print(f"Simple LSB extracted: '{decoded_message}'")
        except Exception as e:
            print(f"Simple LSB extraction failed: {e}")
        
        # Method 2: RL environment decoding if simple LSB failed
        if not decoded_message:
            try:
                print("Trying RL environment decoding...")
                possible_lengths = [len(original_message) * 8, 40, 48, 56, 64, 80, 96, 120, 160, 200, 240, 320, 400]
                
                for bit_length in possible_lengths:
                    try:
                        decoded_bits = rl_env.decode_message(bit_length)
                        
                        # Convert bits to text
                        chars = []
                        for i in range(0, len(decoded_bits), 8):
                            if i + 8 <= len(decoded_bits):
                                byte = decoded_bits[i:i+8]
                                char_code = int(byte, 2)
                                if 32 <= char_code <= 126:  # Printable ASCII
                                    chars.append(chr(char_code))
                                else:
                                    break
                        
                        candidate_message = ''.join(chars)
                        
                        # Check if this looks like a valid message
                        if len(candidate_message) > 0 and all(32 <= ord(c) <= 126 for c in candidate_message):
                            decoded_message = candidate_message
                            decoding_method = "RL-Enhanced LSB"
                            decoding_confidence = 0.6
                            print(f"RL extracted: '{decoded_message}'")
                            break
                            
                    except Exception:
                        continue
                        
            except Exception as e:
                print(f"RL environment decoding failed: {e}")
        
        # Compare messages
        messages_match = False
        similarity_score = 0.0
        
        if decoded_message:
            # Exact match
            if decoded_message.strip().lower() == original_message.strip().lower():
                messages_match = True
                similarity_score = 1.0
            else:
                # Calculate similarity score
                from difflib import SequenceMatcher
                similarity_score = SequenceMatcher(None, decoded_message.lower(), original_message.lower()).ratio()
                
                # Consider it a match if similarity is high enough
                if similarity_score > 0.8:
                    messages_match = True
        
        # Calculate message analysis confidence
        analysis_confidence = "Low"
        if messages_match:
            analysis_confidence = "Very High"
        elif decoded_message and similarity_score > 0.5:
            analysis_confidence = "High"
        elif decoded_message:
            analysis_confidence = "Medium"
        
        return {
            'original_message': original_message,
            'decoded_message': decoded_message,
            'messages_match': messages_match,
            'similarity_score': similarity_score,
            'decoding_method': decoding_method,
            'decoding_confidence': decoding_confidence,
            'analysis_confidence': analysis_confidence,
            'message_length_original': len(original_message),
            'message_length_decoded': len(decoded_message) if decoded_message else 0
        }
        
    except Exception as e:
        print(f"Message comparison analysis failed: {e}")
        return {
            'original_message': original_message,
            'decoded_message': None,
            'messages_match': False,
            'similarity_score': 0.0,
            'decoding_method': "Error",
            'decoding_confidence': 0.0,
            'analysis_confidence': "Error",
            'error': str(e)
        }

def advanced_audio_analysis(audio_data: np.ndarray, sample_rate: int) -> Dict[str, Any]:
    """
    Perform comprehensive audio analysis for steganography detection.
    """
    try:
        # Convert to tensor for processing
        audio_tensor = torch.tensor(audio_data, dtype=torch.float32)
        if len(audio_tensor.shape) == 1:
            audio_tensor = audio_tensor.unsqueeze(0)
        
        # Extract features using the environment
        features = rl_env.extract_audio_features(audio_tensor)
        
        # Spectral analysis
        n_fft = 1024
        hop_length = 512
        window = torch.hann_window(n_fft)
        
        stft = torch.stft(
            audio_tensor.squeeze(0), 
            n_fft=n_fft, 
            hop_length=hop_length, 
            window=window,
            return_complex=True
        )
        
        magnitude = torch.abs(stft)
        power = magnitude ** 2
        
        # Frequency band analysis
        freq_bins = magnitude.shape[0]
        low_freq_end = freq_bins // 4
        mid_freq_end = 3 * freq_bins // 4
        
        low_band_energy = torch.mean(power[:low_freq_end]).item()
        mid_band_energy = torch.mean(power[low_freq_end:mid_freq_end]).item()
        high_band_energy = torch.mean(power[mid_freq_end:]).item()
        
        total_energy = low_band_energy + mid_band_energy + high_band_energy
        
        if total_energy > 0:
            low_ratio = low_band_energy / total_energy
            mid_ratio = mid_band_energy / total_energy
            high_ratio = high_band_energy / total_energy
        else:
            low_ratio = mid_ratio = high_ratio = 1/3
        
        # Spectral flatness (Wiener entropy)
        eps = 1e-10
        geometric_mean = torch.exp(torch.mean(torch.log(magnitude + eps)))
        arithmetic_mean = torch.mean(magnitude)
        spectral_flatness = (geometric_mean / (arithmetic_mean + eps)).item()
        
        # Spectral centroid
        freqs = torch.linspace(0, sample_rate/2, magnitude.shape[0])
        spectral_centroid = torch.sum(freqs.unsqueeze(1) * magnitude) / torch.sum(magnitude)
        spectral_centroid = spectral_centroid.item()
        
        # Zero crossing rate
        zero_crossings = torch.sum(torch.diff(torch.sign(audio_tensor)) != 0).item()
        zcr = zero_crossings / len(audio_tensor.squeeze())
        
        # Statistical measures
        rms_energy = torch.sqrt(torch.mean(audio_tensor ** 2)).item()
        dynamic_range = torch.max(audio_tensor).item() - torch.min(audio_tensor).item()
        
        # Advanced steganography detection heuristics
        # High-frequency anomaly detection
        high_freq_std = torch.std(power[mid_freq_end:]).item()
        high_freq_mean = torch.mean(power[mid_freq_end:]).item()
        high_freq_cv = high_freq_std / (high_freq_mean + eps)  # Coefficient of variation
        
        # Detect potential LSB steganography
        lsb_anomaly_score = 0.0
        if high_freq_cv > 0.5:  # High variability in high frequencies
            lsb_anomaly_score += 0.3
        
        if spectral_flatness < 0.3:  # Low spectral flatness
            lsb_anomaly_score += 0.2
            
        if zcr > 0.1:  # High zero crossing rate
            lsb_anomaly_score += 0.2
            
        # Frequency distribution anomaly
        expected_distribution = {"low": 0.5, "mid": 0.35, "high": 0.15}
        distribution_deviation = (
            abs(low_ratio - expected_distribution["low"]) +
            abs(mid_ratio - expected_distribution["mid"]) +
            abs(high_ratio - expected_distribution["high"])
        )
        
        if distribution_deviation > 0.3:
            lsb_anomaly_score += 0.3
        
        # Overall steganography likelihood
        steg_likelihood = min(1.0, lsb_anomaly_score)
        
        # Confidence levels
        if steg_likelihood < 0.3:
            confidence = "Low"
            confidence_color = "green"
        elif steg_likelihood < 0.7:
            confidence = "Medium"
            confidence_color = "yellow"
        else:
            confidence = "High"
            confidence_color = "red"
        
        return {
            "spectral_features": features.tolist() if isinstance(features, torch.Tensor) else features,
            "spectral_flatness": spectral_flatness,
            "spectral_centroid": spectral_centroid,
            "zero_crossing_rate": zcr,
            "rms_energy": rms_energy,
            "dynamic_range": dynamic_range,
            "energy_distribution": {
                "low_band": low_ratio,
                "mid_band": mid_ratio,
                "high_band": high_ratio,
            },
            "frequency_anomalies": {
                "high_freq_cv": high_freq_cv,
                "distribution_deviation": distribution_deviation,
            },
            "steg_likelihood": steg_likelihood,
            "detection_confidence": confidence,
            "confidence_color": confidence_color,
            "analysis_summary": {
                "total_samples": len(audio_data),
                "sample_rate": sample_rate,
                "duration": len(audio_data) / sample_rate,
                "channels": 1 if len(audio_data.shape) == 1 else audio_data.shape[1]
            }
        }
    
    except Exception as e:
        print(f"Error in audio analysis: {e}")
        # Return basic fallback analysis
        return {
            "spectral_features": [],
            "spectral_flatness": 0.5,
            "spectral_centroid": 1000.0,
            "zero_crossing_rate": 0.05,
            "rms_energy": 0.1,
            "dynamic_range": 1.0,
            "energy_distribution": {
                "low_band": 0.33,
                "mid_band": 0.33,
                "high_band": 0.34,
            },
            "frequency_anomalies": {
                "high_freq_cv": 0.5,
                "distribution_deviation": 0.1,
            },
            "steg_likelihood": 0.2,
            "detection_confidence": "Low",
            "confidence_color": "green",
            "analysis_summary": {
                "total_samples": len(audio_data) if hasattr(audio_data, '__len__') else 0,
                "sample_rate": 44100,
                "duration": 0.0,
                "channels": 1
            }
        }

# # ========== API Routes ==========

# @app.post("/upload")
# async def embed_message(file: UploadFile = File(...), message: str = "Hello"):
#     """
#     Embed a message in audio using the RL-trained optimal method selection.
#     """
#     try:
#         # Read and preprocess the audio file
#         audio_data, samplerate = sf.read(io.BytesIO(await file.read()))
        
#         # Ensure audio_data is float32 and properly shaped
#         if len(audio_data.shape) == 1:
#             audio_data = audio_data.astype(np.float32)
#         else:
#             audio_data = audio_data[:, 0].astype(np.float32)  # Take first channel if stereo
        
#         print(f"Processing audio: {len(audio_data)} samples, {samplerate} Hz")
#         print(f"Message to embed: '{message}'")
        
#         # Convert to tensor with correct shape [1, 1, T]
#         audio_tensor = torch.tensor(audio_data).unsqueeze(0).unsqueeze(0)
        
#         # Extract features and get optimal encoding method using RL agent
#         features = env.extract_audio_features(audio_tensor.squeeze(0).numpy())
#         optimal_method = get_optimal_encoding_method(features)
        
#         print(f"Selected encoding method: {optimal_method}")
        
#         # Convert message to binary and then to tensor
#         message_bits = text_to_bits(message, len(audio_data))
#         message_tensor = bits_to_tensor(message_bits, len(audio_data))
        
#         # Use the encoder with the optimal method
#         # Note: You might need to modify the encoder to accept the method parameter
#         stego_audio = encoder(audio_tensor, message_tensor)
        
#         # Save the processed audio
#         output_file = f"output_{optimal_method.lower()}.flac"
#         save_audio(stego_audio, output_file, samplerate)
        
#         print(f"Audio encoded successfully using {optimal_method}")
        
#         return FileResponse(
#             output_file, 
#             media_type="audio/flac", 
#             filename=output_file,
#             headers={"X-Encoding-Method": optimal_method}
#         )
        
#     except Exception as e:
#         print(f"Error in encoding: {e}")
#         raise HTTPException(status_code=500, detail=f"Encoding failed: {str(e)}")
>>>>>>> 50ed8914


@app.get("/")
async def read_root():
    return {"message": "Welcome to the audio steganography API!"}


@app.post("/upload")
async def embed_message(file: UploadFile = File(...), message: str = "Hello"):
<<<<<<< HEAD
    # Read the uploaded .flac file
    audio_data, samplerate = sf.read(io.BytesIO(await file.read()))

    # Embed the message using spread spectrum
    embedded_audio = spread_spectrum_embed(audio_data, message)

    # Save the processed audio to a temporary file
    output_file = "output.flac"
    sf.write(output_file, embedded_audio, samplerate)

    # Return the processed audio file
    return FileResponse(output_file, media_type="audio/flac", filename=output_file)


def spread_spectrum_decode(audio_data, seed=42):
    np.random.seed(seed)
    audio_length = len(audio_data)

    # Generate the same pseudo-random sequence used during encoding
    pseudo_random_sequence = np.random.choice([-1, 1], size=audio_length)

    # Decode the message
    decoded_bits = (audio_data * pseudo_random_sequence) > 0
    decoded_bits = decoded_bits.astype(int)

    # Convert binary to string
    decoded_message = ""
    for i in range(0, len(decoded_bits), 8):
        byte_bits = decoded_bits[i : i + 8]
        if len(byte_bits) == 8:
            byte = int("".join(map(str, byte_bits)), 2)
            decoded_message += chr(byte)

    return decoded_message


@app.post("/decode")
async def decode_message(file: UploadFile = File(...)):
    # Read the uploaded .flac file
    audio_data, samplerate = sf.read(io.BytesIO(await file.read()))

    # Decode the message using spread spectrum
    decoded_message = spread_spectrum_decode(audio_data)

    # Return the decoded message
    return JSONResponse(content={"decoded_message": decoded_message})
=======
    """
    Embed a message in audio using the trained RL agent for optimal method selection.
    """
    try:
        # Read and preprocess the audio file
        audio_data, samplerate = sf.read(io.BytesIO(await file.read()))
        
        # Ensure audio_data is float32 and properly shaped
        if len(audio_data.shape) == 1:
            audio_data = audio_data.astype(np.float32)
        else:
            audio_data = audio_data[:, 0].astype(np.float32)  # Take first channel if stereo
        
        print(f"Processing audio: {len(audio_data)} samples, {samplerate} Hz")
        print(f"Message to embed: '{message}'")
        
        # Initialize RL environment with the audio
        rl_env.original_audio = audio_data
        rl_env.current_audio = audio_data.copy()
        rl_env.sample_rate = samplerate
        
        # Use simple LSB embedding for now (since it works with simple extraction)
        try:
            # Get optimal encoding method using RL agent
            audio_features = rl_env.extract_audio_features(audio_data)
            optimal_method = rl_manager.select_encoding_method(audio_features)
            print(f"RL Agent selected method: {optimal_method}")
            
            # Use simple LSB embedding for compatibility
            stego_audio = simple_lsb_embed(audio_data, message)
            
        except Exception as rl_error:
            print(f"RL agent error: {rl_error}, falling back to LSB")
            optimal_method = "LSB"
            stego_audio = simple_lsb_embed(audio_data, message)
        
        # Save the processed audio as WAV to preserve LSBs
        output_file = f"output_{optimal_method.lower()}.wav"
        save_audio(stego_audio, output_file, samplerate)
        
        print(f"Audio encoded successfully using {optimal_method}")
        
        return FileResponse(
            output_file, 
            media_type="audio/wav", 
            filename=output_file,
            headers={"X-Encoding-Method": optimal_method}
        )
        
    except Exception as e:
        print(f"Error in encoding: {e}")
        import traceback
        traceback.print_exc()
        raise HTTPException(status_code=500, detail=f"Encoding failed: {str(e)}")

@app.post("/decode")
async def decode_message(file: UploadFile = File(...)):
    """
    Decode a message from audio using the trained RL environment.
    """
    try:
        # Read and preprocess the audio file
        audio_data, samplerate = sf.read(io.BytesIO(await file.read()))
        
        # Ensure audio_data is float32 and properly shaped
        if len(audio_data.shape) == 1:
            audio_data = audio_data.astype(np.float32)
        else:
            audio_data = audio_data[:, 0].astype(np.float32)  # Take first channel if stereo
        
        print(f"Decoding audio: {len(audio_data)} samples, {samplerate} Hz")
        
        # Initialize RL environment with the audio
        rl_env.original_audio = audio_data
        rl_env.current_audio = audio_data.copy()
        rl_env.sample_rate = samplerate
        
        # Use simple LSB extraction (which we know works with our encoding)
        decoded_message = ""
        decoding_method = "Unknown"
        
        try:
            decoded_message = simple_lsb_extract(audio_data)
            print(f"Simple LSB extracted: '{decoded_message}'")
            
            if decoded_message:
                decoding_method = "Simple LSB"
            else:
                print("Simple LSB failed, trying RL environment...")
                # Try to decode with different message lengths
                possible_lengths = [40, 48, 56, 64, 80, 96, 120, 160, 200, 240, 320, 400]
                
                for bit_length in possible_lengths:
                    try:
                        decoded_bits = rl_env.decode_message(bit_length)
                        
                        # Convert bits to text
                        chars = []
                        for i in range(0, len(decoded_bits), 8):
                            if i + 8 <= len(decoded_bits):
                                byte = decoded_bits[i:i+8]
                                char_code = int(byte, 2)
                                if 32 <= char_code <= 126:  # Printable ASCII
                                    chars.append(chr(char_code))
                                else:
                                    break
                        
                        candidate_message = ''.join(chars)
                        
                        # Check if this looks like a valid message
                        if len(candidate_message) > 0 and all(32 <= ord(c) <= 126 for c in candidate_message):
                            if any(word in candidate_message.lower() for word in ['hello', 'test', 'secret', 'message']):
                                decoded_message = candidate_message
                                decoding_method = "RL-Enhanced LSB"
                                break
                            elif len(candidate_message) >= 3 and not decoded_message:
                                decoded_message = candidate_message
                                decoding_method = "RL-Enhanced LSB"
                                
                    except Exception:
                        continue
                
        except Exception as decode_error:
            print(f"Decode error: {decode_error}")
            decoded_message = ""
            decoding_method = "Error"
        
        print(f"Decoded message: '{decoded_message}' using {decoding_method}")
        
        return JSONResponse(content={
            "decoded_message": decoded_message,
            "message_length": len(decoded_message),
            "decoding_method": decoding_method
        })
        
    except Exception as e:
        print(f"Error in decoding: {e}")
        import traceback
        traceback.print_exc()
        raise HTTPException(status_code=500, detail=f"Decoding failed: {str(e)}")

@app.post("/analyze")
async def analyze_audio(file: UploadFile = File(...), original_message: str = Form(None)):
    """
    Perform comprehensive audio analysis for steganography detection.
    Enhanced with ML-based detection, detailed forensic analysis, and message comparison.
    """
    try:
        # Validate file type
        if not file.content_type or not file.content_type.startswith('audio/'):
            raise HTTPException(status_code=400, detail="Invalid file type. Please upload an audio file.")
        
        # Read the audio file
        file_content = await file.read()
        audio_data, sample_rate = sf.read(io.BytesIO(file_content))
        
        # Ensure audio_data is properly shaped
        if len(audio_data.shape) > 1:
            audio_data = audio_data[:, 0]  # Take first channel if stereo
        
        # Validate audio data
        if len(audio_data) == 0:
            raise HTTPException(status_code=400, detail="Audio file appears to be empty or corrupted.")
        
        print(f"Analyzing audio: {len(audio_data)} samples, {sample_rate} Hz")
        if original_message:
            print(f"Original message provided: '{original_message}'")
        
        # Perform comprehensive analysis
        analysis_results = enhanced_audio_analysis(audio_data, sample_rate, file.filename)
        
        # Perform message decoding and comparison if original message is provided
        message_analysis = None
        if original_message:
            try:
                message_analysis = perform_message_comparison_analysis(audio_data, sample_rate, original_message)
                analysis_results['message_analysis'] = message_analysis
                
                # Adjust steganography likelihood based on message comparison
                if message_analysis['messages_match']:
                    # If messages match, increase confidence in steganography detection
                    analysis_results['steg_likelihood'] = min(1.0, analysis_results['steg_likelihood'] + 0.3)
                    analysis_results['detection_confidence'] = "Very High" if analysis_results['steg_likelihood'] > 0.8 else "High"
                elif message_analysis['decoded_message']:
                    # If a message was decoded but doesn't match, still indicates steganography
                    analysis_results['steg_likelihood'] = min(1.0, analysis_results['steg_likelihood'] + 0.2)
                    analysis_results['detection_confidence'] = "High" if analysis_results['steg_likelihood'] > 0.7 else "Medium"
                
            except Exception as msg_error:
                print(f"Message comparison analysis failed: {msg_error}")
                analysis_results['message_analysis'] = {
                    'error': str(msg_error),
                    'messages_match': False,
                    'decoded_message': None
                }
        
        # Use RL agent for additional analysis if available
        try:
            audio_features = rl_env.extract_audio_features(torch.tensor(audio_data, dtype=torch.float32).unsqueeze(0))
            rl_analysis = get_rl_steganography_assessment(audio_features)
            analysis_results['rl_assessment'] = rl_analysis
        except Exception as rl_error:
            print(f"RL analysis failed: {rl_error}")
            analysis_results['rl_assessment'] = None
        
        print(f"Analysis complete. Steganography likelihood: {analysis_results['steg_likelihood']:.3f}")
        
        return JSONResponse(content={
            "analysis_results": analysis_results,
            "status": "success",
            "timestamp": datetime.now().isoformat()
        })
        
    except HTTPException:
        raise
    except Exception as e:
        print(f"Error in analysis: {e}")
        import traceback
        traceback.print_exc()
        raise HTTPException(status_code=500, detail=f"Analysis failed: {str(e)}")

# ========== Training and Agent Routes ==========

@app.post("/train_agent")
def train_agent(episodes: int = 10):
    """
    Train the RL agent (if needed for fine-tuning).
    """
    try:
        for ep in range(episodes):
            state = rl_env.reset()
            episode_reward = 0
            
            for step in range(10):  # steps per episode
                action = fallback_agent.choose_action(state)
                next_state, reward, done = rl_env.step(action)
                fallback_agent.learn(state, action, reward, next_state)
                episode_reward += reward
                state = next_state
                
                if done:
                    break
            
            print(f"Episode {ep + 1}: Reward = {episode_reward:.3f}")
        
        # Save the updated agent
        fallback_agent.save(legacy_agent_path)
        print(f"Agent training complete and saved to {legacy_agent_path}")
        
        return {
            "status": "training complete", 
            "episodes": episodes,
            "agent_path": TRAINED_AGENT_PATH
        }
        
    except Exception as e:
        raise HTTPException(status_code=500, detail=f"Training failed: {str(e)}")

@app.get("/best_method")
def get_best_method():
    """
    Returns the best encoding method based on learned Q-values.
    """
    try:
        # Get Q-values for a sample state
        sample_state = "sample_state"
        scores = {}
        
        for method in ENCODING_METHODS:
            q_value = fallback_agent.get_q(sample_state, method)
            scores[method] = q_value
        
        best_method = max(scores, key=scores.get) if scores else "LSB"
        
        return {
            "best_method": best_method, 
            "method_scores": scores,
            "agent_loaded": os.path.exists(TRAINED_AGENT_PATH)
        }
        
    except Exception as e:
        return {
            "best_method": "LSB", 
            "method_scores": {},
            "error": str(e),
            "agent_loaded": False
        }

@app.get("/agent_status")
def get_agent_status():
    """
    Get the current status of the RL agent.
    """
    return {
        "trained_agent_exists": os.path.exists(TRAINED_AGENT_PATH),
        "fallback_agent_exists": os.path.exists(FALLBACK_AGENT_PATH),
        "available_methods": ENCODING_METHODS,
        "agent_path": TRAINED_AGENT_PATH if os.path.exists(TRAINED_AGENT_PATH) else FALLBACK_AGENT_PATH
    }

# ========== Health Check ==========

@app.get("/health")
def health_check():
    """
    Health check endpoint.
    """
    return {
        "status": "healthy",
        "models_loaded": True,
        "agent_loaded": os.path.exists(TRAINED_AGENT_PATH) or os.path.exists(FALLBACK_AGENT_PATH)
    }
>>>>>>> 50ed8914

# ========== Entry Point ==========

if __name__ == "__main__":
    import uvicorn
<<<<<<< HEAD

    uvicorn.run(app, host="0.0.0.0", port=8000)
=======
    print("Starting Audio Steganography API with RL Agent Integration...")
    print(f"Trained agent available: {os.path.exists(TRAINED_AGENT_PATH)}")
    uvicorn.run(app, host="0.0.0.0", port=8000)
>>>>>>> 50ed8914
<|MERGE_RESOLUTION|>--- conflicted
+++ resolved
@@ -11,10 +11,13 @@
 from pathlib import Path
 from typing import Dict, Any, Optional
 from datetime import datetime
+
 try:
     import scipy.stats
 except ImportError:
-    print("Warning: scipy not available, some statistical analysis features will be limited")
+    print(
+        "Warning: scipy not available, some statistical analysis features will be limited"
+    )
     scipy = None
 from utils import simple_lsb_embed, simple_lsb_extract, save_audio
 
@@ -26,41 +29,6 @@
 
 app = FastAPI()
 
-<<<<<<< HEAD
-# CORS settings for the application
-app.add_middleware(
-    CORSMiddleware,
-    allow_origins=[
-        "*"
-    ],  # Allow all origins (replace with specific domains in production)
-    allow_credentials=True,  # Allow credentials (cookies, authorization headers)
-    allow_methods=["*"],  # Allow all HTTP methods
-    allow_headers=["*"],  # Allow all headers
-)
-
-
-def spread_spectrum_embed(audio_data, message, seed=42):
-    np.random.seed(seed)
-    message_length = len(message)
-    audio_length = len(audio_data)
-
-    # Generate a pseudo-random sequence
-    pseudo_random_sequence = np.random.choice([-1, 1], size=audio_length)
-
-    # Convert message to binary
-    binary_message = "".join(format(ord(char), "08b") for char in message)
-    binary_message = np.array([int(bit) for bit in binary_message])
-
-    # Repeat the message to match the audio length
-    repeated_message = np.tile(binary_message, audio_length // message_length + 1)[
-        :audio_length
-    ]
-
-    # Embed the message using spread spectrum
-    embedded_audio = audio_data + 0.01 * pseudo_random_sequence * repeated_message
-
-    return embedded_audio
-=======
 # Middleware
 app.add_middleware(
     CORSMiddleware,
@@ -91,7 +59,7 @@
 rl_manager = RLSteganographyManager(use_deep_rl=True)
 
 # Try to load trained RL agent
-model_path = 'models/deep_rl_agent.pth'
+model_path = "models/deep_rl_agent.pth"
 try:
     if rl_manager.load_agent(model_path):
         print("Loaded trained Deep RL agent")
@@ -102,7 +70,7 @@
 
 # Fallback to tabular Q-learning if needed
 try:
-    with open('models/rl_agent.pkl', 'rb') as f:
+    with open("models/rl_agent.pkl", "rb") as f:
         fallback_agent = pickle.load(f)
     print("Loaded fallback tabular RL agent")
 except:
@@ -119,6 +87,7 @@
 else:
     print("No trained agent found, using random initialization")
 
+
 def get_optimal_encoding_method(audio_features: torch.Tensor) -> str:
     """
     Use the trained RL agent to select the optimal encoding method
@@ -130,20 +99,25 @@
             state_features = audio_features.cpu().numpy().flatten()
         else:
             state_features = np.array(audio_features).flatten()
-        
+
         # Create a state string representation for the Q-table
         # You might need to adjust this based on your state representation
         state = f"features_{hash(tuple(state_features[:10])) % 1000}"  # Use first 10 features
-        
+
         # Get the best action from the trained agent
-        best_method = fallback_agent.choose_action(state, epsilon=0.0)  # No exploration, pure exploitation
+        best_method = fallback_agent.choose_action(
+            state, epsilon=0.0
+        )  # No exploration, pure exploitation
         print(f"RL Agent selected method: {best_method}")
         return best_method
     except Exception as e:
         print(f"Error in RL agent selection: {e}, falling back to LSB")
         return "LSB"
 
-def enhanced_audio_analysis(audio_data: np.ndarray, sample_rate: int, filename: str = None) -> Dict[str, Any]:
+
+def enhanced_audio_analysis(
+    audio_data: np.ndarray, sample_rate: int, filename: str = None
+) -> Dict[str, Any]:
     """
     Enhanced comprehensive audio analysis for steganography detection.
     Includes advanced ML-based detection and forensic analysis.
@@ -151,55 +125,59 @@
     try:
         # Basic audio analysis first
         basic_analysis = advanced_audio_analysis(audio_data, sample_rate)
-        
+
         # Enhanced steganography detection
         enhanced_detection = perform_enhanced_steg_detection(audio_data, sample_rate)
-        
+
         # File metadata analysis
         metadata_analysis = analyze_file_metadata(filename) if filename else {}
-        
+
         # Combine all analyses
         enhanced_results = {
             **basic_analysis,
-            'enhanced_detection': enhanced_detection,
-            'metadata_analysis': metadata_analysis,
-            'analysis_version': '2.0',
-            'analysis_timestamp': datetime.now().isoformat()
-        }
-        
+            "enhanced_detection": enhanced_detection,
+            "metadata_analysis": metadata_analysis,
+            "analysis_version": "2.0",
+            "analysis_timestamp": datetime.now().isoformat(),
+        }
+
         return enhanced_results
-        
+
     except Exception as e:
         print(f"Enhanced analysis failed: {e}, falling back to basic analysis")
         return advanced_audio_analysis(audio_data, sample_rate)
 
-def perform_enhanced_steg_detection(audio_data: np.ndarray, sample_rate: int) -> Dict[str, Any]:
+
+def perform_enhanced_steg_detection(
+    audio_data: np.ndarray, sample_rate: int
+) -> Dict[str, Any]:
     """
     Perform enhanced steganography detection using advanced techniques.
     """
     try:
         # LSB analysis
         lsb_analysis = analyze_lsb_patterns(audio_data)
-        
+
         # Frequency domain analysis
         freq_analysis = analyze_frequency_anomalies(audio_data, sample_rate)
-        
+
         # Statistical analysis
         stat_analysis = analyze_statistical_anomalies(audio_data)
-        
+
         # Entropy analysis
         entropy_analysis = analyze_entropy_patterns(audio_data)
-        
-        return {
-            'lsb_analysis': lsb_analysis,
-            'frequency_analysis': freq_analysis,
-            'statistical_analysis': stat_analysis,
-            'entropy_analysis': entropy_analysis
+
+        return {
+            "lsb_analysis": lsb_analysis,
+            "frequency_analysis": freq_analysis,
+            "statistical_analysis": stat_analysis,
+            "entropy_analysis": entropy_analysis,
         }
     except Exception as e:
         print(f"Enhanced detection failed: {e}")
         return {}
 
+
 def analyze_lsb_patterns(audio_data: np.ndarray) -> Dict[str, Any]:
     """
     Analyze LSB patterns for steganography detection.
@@ -207,41 +185,46 @@
     try:
         # Convert to 16-bit integers for LSB analysis
         audio_16bit = (audio_data * 32767).astype(np.int16)
-        
+
         # Extract LSBs
         lsbs = audio_16bit & 1
-        
+
         # Calculate LSB statistics
         lsb_mean = np.mean(lsbs)
         lsb_std = np.std(lsbs)
-        
+
         # Chi-square test for randomness
         ones = np.sum(lsbs)
         zeros = len(lsbs) - ones
         expected = len(lsbs) / 2
         chi_square = ((ones - expected) ** 2 + (zeros - expected) ** 2) / expected
-        
+
         # Runs test for randomness
         runs = 1
         for i in range(1, len(lsbs)):
-            if lsbs[i] != lsbs[i-1]:
+            if lsbs[i] != lsbs[i - 1]:
                 runs += 1
-        
+
         expected_runs = (2 * ones * zeros) / len(lsbs) + 1
-        runs_anomaly = abs(runs - expected_runs) / expected_runs if expected_runs > 0 else 0
-        
-        return {
-            'lsb_mean': float(lsb_mean),
-            'lsb_std': float(lsb_std),
-            'chi_square': float(chi_square),
-            'runs_test': float(runs_anomaly),
-            'lsb_anomaly_score': min(1.0, (chi_square / 10 + runs_anomaly) / 2)
+        runs_anomaly = (
+            abs(runs - expected_runs) / expected_runs if expected_runs > 0 else 0
+        )
+
+        return {
+            "lsb_mean": float(lsb_mean),
+            "lsb_std": float(lsb_std),
+            "chi_square": float(chi_square),
+            "runs_test": float(runs_anomaly),
+            "lsb_anomaly_score": min(1.0, (chi_square / 10 + runs_anomaly) / 2),
         }
     except Exception as e:
         print(f"LSB analysis failed: {e}")
-        return {'lsb_anomaly_score': 0.0}
-
-def analyze_frequency_anomalies(audio_data: np.ndarray, sample_rate: int) -> Dict[str, Any]:
+        return {"lsb_anomaly_score": 0.0}
+
+
+def analyze_frequency_anomalies(
+    audio_data: np.ndarray, sample_rate: int
+) -> Dict[str, Any]:
     """
     Analyze frequency domain for steganography artifacts.
     """
@@ -249,26 +232,29 @@
         # FFT analysis
         fft = np.fft.fft(audio_data)
         magnitude = np.abs(fft)
-        
+
         # High frequency analysis
         high_freq_start = len(magnitude) // 2
         high_freq_energy = np.mean(magnitude[high_freq_start:])
         total_energy = np.mean(magnitude)
-        
+
         high_freq_ratio = high_freq_energy / total_energy if total_energy > 0 else 0
-        
+
         # Spectral irregularities
         spectral_diff = np.diff(magnitude)
         spectral_variance = np.var(spectral_diff)
-        
-        return {
-            'high_freq_ratio': float(high_freq_ratio),
-            'spectral_variance': float(spectral_variance),
-            'freq_anomaly_score': min(1.0, high_freq_ratio * 2 + spectral_variance / 1000)
+
+        return {
+            "high_freq_ratio": float(high_freq_ratio),
+            "spectral_variance": float(spectral_variance),
+            "freq_anomaly_score": min(
+                1.0, high_freq_ratio * 2 + spectral_variance / 1000
+            ),
         }
     except Exception as e:
         print(f"Frequency analysis failed: {e}")
-        return {'freq_anomaly_score': 0.0}
+        return {"freq_anomaly_score": 0.0}
+
 
 def analyze_statistical_anomalies(audio_data: np.ndarray) -> Dict[str, Any]:
     """
@@ -278,24 +264,27 @@
         # Basic statistics
         mean = np.mean(audio_data)
         std = np.std(audio_data)
-        skewness = float(scipy.stats.skew(audio_data)) if 'scipy' in globals() else 0.0
-        kurtosis = float(scipy.stats.kurtosis(audio_data)) if 'scipy' in globals() else 0.0
-        
+        skewness = float(scipy.stats.skew(audio_data)) if "scipy" in globals() else 0.0
+        kurtosis = (
+            float(scipy.stats.kurtosis(audio_data)) if "scipy" in globals() else 0.0
+        )
+
         # Histogram analysis
         hist, _ = np.histogram(audio_data, bins=50)
         hist_variance = np.var(hist)
-        
-        return {
-            'mean': float(mean),
-            'std': float(std),
-            'skewness': skewness,
-            'kurtosis': kurtosis,
-            'histogram_variance': float(hist_variance),
-            'stat_anomaly_score': min(1.0, abs(skewness) / 5 + abs(kurtosis) / 10)
+
+        return {
+            "mean": float(mean),
+            "std": float(std),
+            "skewness": skewness,
+            "kurtosis": kurtosis,
+            "histogram_variance": float(hist_variance),
+            "stat_anomaly_score": min(1.0, abs(skewness) / 5 + abs(kurtosis) / 10),
         }
     except Exception as e:
         print(f"Statistical analysis failed: {e}")
-        return {'stat_anomaly_score': 0.0}
+        return {"stat_anomaly_score": 0.0}
+
 
 def analyze_entropy_patterns(audio_data: np.ndarray) -> Dict[str, Any]:
     """
@@ -304,34 +293,35 @@
     try:
         # Convert to discrete values for entropy calculation
         audio_discrete = (audio_data * 1000).astype(int)
-        
+
         # Calculate entropy
         _, counts = np.unique(audio_discrete, return_counts=True)
         probabilities = counts / len(audio_discrete)
         entropy = -np.sum(probabilities * np.log2(probabilities + 1e-10))
-        
+
         # Local entropy analysis
         chunk_size = len(audio_data) // 10
         local_entropies = []
-        
+
         for i in range(0, len(audio_data) - chunk_size, chunk_size):
-            chunk = audio_data[i:i + chunk_size]
+            chunk = audio_data[i : i + chunk_size]
             chunk_discrete = (chunk * 1000).astype(int)
             _, chunk_counts = np.unique(chunk_discrete, return_counts=True)
             chunk_probs = chunk_counts / len(chunk_discrete)
             chunk_entropy = -np.sum(chunk_probs * np.log2(chunk_probs + 1e-10))
             local_entropies.append(chunk_entropy)
-        
+
         entropy_variance = np.var(local_entropies) if local_entropies else 0
-        
-        return {
-            'global_entropy': float(entropy),
-            'entropy_variance': float(entropy_variance),
-            'entropy_anomaly_score': min(1.0, entropy_variance / 10)
+
+        return {
+            "global_entropy": float(entropy),
+            "entropy_variance": float(entropy_variance),
+            "entropy_anomaly_score": min(1.0, entropy_variance / 10),
         }
     except Exception as e:
         print(f"Entropy analysis failed: {e}")
-        return {'entropy_anomaly_score': 0.0}
+        return {"entropy_anomaly_score": 0.0}
+
 
 def analyze_file_metadata(filename: str) -> Dict[str, Any]:
     """
@@ -340,55 +330,69 @@
     try:
         if not filename:
             return {}
-        
+
         # File extension analysis
-        ext = filename.lower().split('.')[-1] if '.' in filename else ''
-        
+        ext = filename.lower().split(".")[-1] if "." in filename else ""
+
         # Suspicious patterns
-        suspicious_patterns = ['stego', 'hidden', 'secret', 'encoded', 'embed']
-        has_suspicious_name = any(pattern in filename.lower() for pattern in suspicious_patterns)
-        
-        return {
-            'filename': filename,
-            'extension': ext,
-            'has_suspicious_name': has_suspicious_name,
-            'metadata_risk_score': 0.3 if has_suspicious_name else 0.0
+        suspicious_patterns = ["stego", "hidden", "secret", "encoded", "embed"]
+        has_suspicious_name = any(
+            pattern in filename.lower() for pattern in suspicious_patterns
+        )
+
+        return {
+            "filename": filename,
+            "extension": ext,
+            "has_suspicious_name": has_suspicious_name,
+            "metadata_risk_score": 0.3 if has_suspicious_name else 0.0,
         }
     except Exception as e:
         print(f"Metadata analysis failed: {e}")
         return {}
 
-def calculate_enhanced_likelihood(basic_analysis: Dict, enhanced_detection: Dict, metadata_analysis: Dict) -> float:
+
+def calculate_enhanced_likelihood(
+    basic_analysis: Dict, enhanced_detection: Dict, metadata_analysis: Dict
+) -> float:
     """
     Calculate enhanced steganography likelihood score.
     """
     try:
         # Base likelihood from basic analysis
-        base_likelihood = basic_analysis.get('steg_likelihood', 0.0)
-        
+        base_likelihood = basic_analysis.get("steg_likelihood", 0.0)
+
         # Enhanced detection scores
-        lsb_score = enhanced_detection.get('lsb_analysis', {}).get('lsb_anomaly_score', 0.0)
-        freq_score = enhanced_detection.get('frequency_analysis', {}).get('freq_anomaly_score', 0.0)
-        stat_score = enhanced_detection.get('statistical_analysis', {}).get('stat_anomaly_score', 0.0)
-        entropy_score = enhanced_detection.get('entropy_analysis', {}).get('entropy_anomaly_score', 0.0)
-        
+        lsb_score = enhanced_detection.get("lsb_analysis", {}).get(
+            "lsb_anomaly_score", 0.0
+        )
+        freq_score = enhanced_detection.get("frequency_analysis", {}).get(
+            "freq_anomaly_score", 0.0
+        )
+        stat_score = enhanced_detection.get("statistical_analysis", {}).get(
+            "stat_anomaly_score", 0.0
+        )
+        entropy_score = enhanced_detection.get("entropy_analysis", {}).get(
+            "entropy_anomaly_score", 0.0
+        )
+
         # Metadata risk
-        metadata_score = metadata_analysis.get('metadata_risk_score', 0.0)
-        
+        metadata_score = metadata_analysis.get("metadata_risk_score", 0.0)
+
         # Weighted combination
         enhanced_likelihood = (
-            base_likelihood * 0.3 +
-            lsb_score * 0.25 +
-            freq_score * 0.2 +
-            stat_score * 0.15 +
-            entropy_score * 0.1 +
-            metadata_score * 0.1
-        )
-        
+            base_likelihood * 0.3
+            + lsb_score * 0.25
+            + freq_score * 0.2
+            + stat_score * 0.15
+            + entropy_score * 0.1
+            + metadata_score * 0.1
+        )
+
         return min(1.0, enhanced_likelihood)
     except Exception as e:
         print(f"Enhanced likelihood calculation failed: {e}")
-        return basic_analysis.get('steg_likelihood', 0.0)
+        return basic_analysis.get("steg_likelihood", 0.0)
+
 
 def get_rl_steganography_assessment(audio_features: torch.Tensor) -> Dict[str, Any]:
     """
@@ -397,71 +401,74 @@
     try:
         # Use the RL manager to get encoding method recommendation
         encoding_method = get_optimal_encoding_method(audio_features)
-        
+
         # Simulate RL-based steganography assessment
         # In a real implementation, this would use a trained classifier
         feature_variance = torch.var(audio_features).item()
         feature_mean = torch.mean(audio_features).item()
-        
+
         # Simple heuristic based on feature characteristics
-        rl_likelihood = min(1.0, abs(feature_variance - 0.1) * 2 + abs(feature_mean) * 0.5)
-        
-        return {
-            'recommended_method': encoding_method,
-            'feature_variance': feature_variance,
-            'feature_mean': feature_mean,
-            'rl_likelihood': rl_likelihood,
-            'confidence': 'medium' if rl_likelihood > 0.5 else 'low'
+        rl_likelihood = min(
+            1.0, abs(feature_variance - 0.1) * 2 + abs(feature_mean) * 0.5
+        )
+
+        return {
+            "recommended_method": encoding_method,
+            "feature_variance": feature_variance,
+            "feature_mean": feature_mean,
+            "rl_likelihood": rl_likelihood,
+            "confidence": "medium" if rl_likelihood > 0.5 else "low",
         }
     except Exception as e:
         print(f"RL assessment failed: {e}")
-        return {'rl_likelihood': 0.0, 'confidence': 'low'}
-
-
-        
+        return {"rl_likelihood": 0.0, "confidence": "low"}
+
         # Recalculate overall likelihood with enhanced features
-        enhanced_results['steg_likelihood'] = calculate_enhanced_likelihood(
+        enhanced_results["steg_likelihood"] = calculate_enhanced_likelihood(
             basic_analysis, enhanced_detection, metadata_analysis
         )
-        
+
         # Update confidence based on enhanced analysis
-        likelihood = enhanced_results['steg_likelihood']
+        likelihood = enhanced_results["steg_likelihood"]
         if likelihood < 0.25:
-            enhanced_results['detection_confidence'] = "Very Low"
-            enhanced_results['confidence_color'] = "green"
+            enhanced_results["detection_confidence"] = "Very Low"
+            enhanced_results["confidence_color"] = "green"
         elif likelihood < 0.5:
-            enhanced_results['detection_confidence'] = "Low"
-            enhanced_results['confidence_color'] = "green"
+            enhanced_results["detection_confidence"] = "Low"
+            enhanced_results["confidence_color"] = "green"
         elif likelihood < 0.75:
-            enhanced_results['detection_confidence'] = "Medium"
-            enhanced_results['confidence_color'] = "yellow"
+            enhanced_results["detection_confidence"] = "Medium"
+            enhanced_results["confidence_color"] = "yellow"
         else:
-            enhanced_results['detection_confidence'] = "High"
-            enhanced_results['confidence_color'] = "red"
-        
+            enhanced_results["detection_confidence"] = "High"
+            enhanced_results["confidence_color"] = "red"
+
         return enhanced_results
-        
+
     except Exception as e:
         print(f"Enhanced analysis failed, falling back to basic: {e}")
         return advanced_audio_analysis(audio_data, sample_rate)
 
-def perform_message_comparison_analysis(audio_data: np.ndarray, sample_rate: int, original_message: str) -> Dict[str, Any]:
+
+def perform_message_comparison_analysis(
+    audio_data: np.ndarray, sample_rate: int, original_message: str
+) -> Dict[str, Any]:
     """
     Perform message decoding and comparison analysis.
     """
     try:
         print(f"Performing message comparison analysis for: '{original_message}'")
-        
+
         # Initialize RL environment with the audio
         rl_env.original_audio = audio_data
         rl_env.current_audio = audio_data.copy()
         rl_env.sample_rate = sample_rate
-        
+
         # Try multiple decoding methods
         decoded_message = ""
         decoding_method = "Unknown"
         decoding_confidence = 0.0
-        
+
         # Method 1: Simple LSB extraction
         try:
             decoded_message = simple_lsb_extract(audio_data)
@@ -471,48 +478,64 @@
                 print(f"Simple LSB extracted: '{decoded_message}'")
         except Exception as e:
             print(f"Simple LSB extraction failed: {e}")
-        
+
         # Method 2: RL environment decoding if simple LSB failed
         if not decoded_message:
             try:
                 print("Trying RL environment decoding...")
-                possible_lengths = [len(original_message) * 8, 40, 48, 56, 64, 80, 96, 120, 160, 200, 240, 320, 400]
-                
+                possible_lengths = [
+                    len(original_message) * 8,
+                    40,
+                    48,
+                    56,
+                    64,
+                    80,
+                    96,
+                    120,
+                    160,
+                    200,
+                    240,
+                    320,
+                    400,
+                ]
+
                 for bit_length in possible_lengths:
                     try:
                         decoded_bits = rl_env.decode_message(bit_length)
-                        
+
                         # Convert bits to text
                         chars = []
                         for i in range(0, len(decoded_bits), 8):
                             if i + 8 <= len(decoded_bits):
-                                byte = decoded_bits[i:i+8]
+                                byte = decoded_bits[i : i + 8]
                                 char_code = int(byte, 2)
                                 if 32 <= char_code <= 126:  # Printable ASCII
                                     chars.append(chr(char_code))
                                 else:
                                     break
-                        
-                        candidate_message = ''.join(chars)
-                        
+
+                        candidate_message = "".join(chars)
+
                         # Check if this looks like a valid message
-                        if len(candidate_message) > 0 and all(32 <= ord(c) <= 126 for c in candidate_message):
+                        if len(candidate_message) > 0 and all(
+                            32 <= ord(c) <= 126 for c in candidate_message
+                        ):
                             decoded_message = candidate_message
                             decoding_method = "RL-Enhanced LSB"
                             decoding_confidence = 0.6
                             print(f"RL extracted: '{decoded_message}'")
                             break
-                            
+
                     except Exception:
                         continue
-                        
+
             except Exception as e:
                 print(f"RL environment decoding failed: {e}")
-        
+
         # Compare messages
         messages_match = False
         similarity_score = 0.0
-        
+
         if decoded_message:
             # Exact match
             if decoded_message.strip().lower() == original_message.strip().lower():
@@ -521,12 +544,15 @@
             else:
                 # Calculate similarity score
                 from difflib import SequenceMatcher
-                similarity_score = SequenceMatcher(None, decoded_message.lower(), original_message.lower()).ratio()
-                
+
+                similarity_score = SequenceMatcher(
+                    None, decoded_message.lower(), original_message.lower()
+                ).ratio()
+
                 # Consider it a match if similarity is high enough
                 if similarity_score > 0.8:
                     messages_match = True
-        
+
         # Calculate message analysis confidence
         analysis_confidence = "Low"
         if messages_match:
@@ -535,31 +561,32 @@
             analysis_confidence = "High"
         elif decoded_message:
             analysis_confidence = "Medium"
-        
-        return {
-            'original_message': original_message,
-            'decoded_message': decoded_message,
-            'messages_match': messages_match,
-            'similarity_score': similarity_score,
-            'decoding_method': decoding_method,
-            'decoding_confidence': decoding_confidence,
-            'analysis_confidence': analysis_confidence,
-            'message_length_original': len(original_message),
-            'message_length_decoded': len(decoded_message) if decoded_message else 0
-        }
-        
+
+        return {
+            "original_message": original_message,
+            "decoded_message": decoded_message,
+            "messages_match": messages_match,
+            "similarity_score": similarity_score,
+            "decoding_method": decoding_method,
+            "decoding_confidence": decoding_confidence,
+            "analysis_confidence": analysis_confidence,
+            "message_length_original": len(original_message),
+            "message_length_decoded": len(decoded_message) if decoded_message else 0,
+        }
+
     except Exception as e:
         print(f"Message comparison analysis failed: {e}")
         return {
-            'original_message': original_message,
-            'decoded_message': None,
-            'messages_match': False,
-            'similarity_score': 0.0,
-            'decoding_method': "Error",
-            'decoding_confidence': 0.0,
-            'analysis_confidence': "Error",
-            'error': str(e)
-        }
+            "original_message": original_message,
+            "decoded_message": None,
+            "messages_match": False,
+            "similarity_score": 0.0,
+            "decoding_method": "Error",
+            "decoding_confidence": 0.0,
+            "analysis_confidence": "Error",
+            "error": str(e),
+        }
+
 
 def advanced_audio_analysis(audio_data: np.ndarray, sample_rate: int) -> Dict[str, Any]:
     """
@@ -570,94 +597,98 @@
         audio_tensor = torch.tensor(audio_data, dtype=torch.float32)
         if len(audio_tensor.shape) == 1:
             audio_tensor = audio_tensor.unsqueeze(0)
-        
+
         # Extract features using the environment
         features = rl_env.extract_audio_features(audio_tensor)
-        
+
         # Spectral analysis
         n_fft = 1024
         hop_length = 512
         window = torch.hann_window(n_fft)
-        
+
         stft = torch.stft(
-            audio_tensor.squeeze(0), 
-            n_fft=n_fft, 
-            hop_length=hop_length, 
+            audio_tensor.squeeze(0),
+            n_fft=n_fft,
+            hop_length=hop_length,
             window=window,
-            return_complex=True
-        )
-        
+            return_complex=True,
+        )
+
         magnitude = torch.abs(stft)
-        power = magnitude ** 2
-        
+        power = magnitude**2
+
         # Frequency band analysis
         freq_bins = magnitude.shape[0]
         low_freq_end = freq_bins // 4
         mid_freq_end = 3 * freq_bins // 4
-        
+
         low_band_energy = torch.mean(power[:low_freq_end]).item()
         mid_band_energy = torch.mean(power[low_freq_end:mid_freq_end]).item()
         high_band_energy = torch.mean(power[mid_freq_end:]).item()
-        
+
         total_energy = low_band_energy + mid_band_energy + high_band_energy
-        
+
         if total_energy > 0:
             low_ratio = low_band_energy / total_energy
             mid_ratio = mid_band_energy / total_energy
             high_ratio = high_band_energy / total_energy
         else:
-            low_ratio = mid_ratio = high_ratio = 1/3
-        
+            low_ratio = mid_ratio = high_ratio = 1 / 3
+
         # Spectral flatness (Wiener entropy)
         eps = 1e-10
         geometric_mean = torch.exp(torch.mean(torch.log(magnitude + eps)))
         arithmetic_mean = torch.mean(magnitude)
         spectral_flatness = (geometric_mean / (arithmetic_mean + eps)).item()
-        
+
         # Spectral centroid
-        freqs = torch.linspace(0, sample_rate/2, magnitude.shape[0])
-        spectral_centroid = torch.sum(freqs.unsqueeze(1) * magnitude) / torch.sum(magnitude)
+        freqs = torch.linspace(0, sample_rate / 2, magnitude.shape[0])
+        spectral_centroid = torch.sum(freqs.unsqueeze(1) * magnitude) / torch.sum(
+            magnitude
+        )
         spectral_centroid = spectral_centroid.item()
-        
+
         # Zero crossing rate
         zero_crossings = torch.sum(torch.diff(torch.sign(audio_tensor)) != 0).item()
         zcr = zero_crossings / len(audio_tensor.squeeze())
-        
+
         # Statistical measures
-        rms_energy = torch.sqrt(torch.mean(audio_tensor ** 2)).item()
+        rms_energy = torch.sqrt(torch.mean(audio_tensor**2)).item()
         dynamic_range = torch.max(audio_tensor).item() - torch.min(audio_tensor).item()
-        
+
         # Advanced steganography detection heuristics
         # High-frequency anomaly detection
         high_freq_std = torch.std(power[mid_freq_end:]).item()
         high_freq_mean = torch.mean(power[mid_freq_end:]).item()
-        high_freq_cv = high_freq_std / (high_freq_mean + eps)  # Coefficient of variation
-        
+        high_freq_cv = high_freq_std / (
+            high_freq_mean + eps
+        )  # Coefficient of variation
+
         # Detect potential LSB steganography
         lsb_anomaly_score = 0.0
         if high_freq_cv > 0.5:  # High variability in high frequencies
             lsb_anomaly_score += 0.3
-        
+
         if spectral_flatness < 0.3:  # Low spectral flatness
             lsb_anomaly_score += 0.2
-            
+
         if zcr > 0.1:  # High zero crossing rate
             lsb_anomaly_score += 0.2
-            
+
         # Frequency distribution anomaly
         expected_distribution = {"low": 0.5, "mid": 0.35, "high": 0.15}
         distribution_deviation = (
-            abs(low_ratio - expected_distribution["low"]) +
-            abs(mid_ratio - expected_distribution["mid"]) +
-            abs(high_ratio - expected_distribution["high"])
-        )
-        
+            abs(low_ratio - expected_distribution["low"])
+            + abs(mid_ratio - expected_distribution["mid"])
+            + abs(high_ratio - expected_distribution["high"])
+        )
+
         if distribution_deviation > 0.3:
             lsb_anomaly_score += 0.3
-        
+
         # Overall steganography likelihood
         steg_likelihood = min(1.0, lsb_anomaly_score)
-        
+
         # Confidence levels
         if steg_likelihood < 0.3:
             confidence = "Low"
@@ -668,9 +699,11 @@
         else:
             confidence = "High"
             confidence_color = "red"
-        
-        return {
-            "spectral_features": features.tolist() if isinstance(features, torch.Tensor) else features,
+
+        return {
+            "spectral_features": (
+                features.tolist() if isinstance(features, torch.Tensor) else features
+            ),
             "spectral_flatness": spectral_flatness,
             "spectral_centroid": spectral_centroid,
             "zero_crossing_rate": zcr,
@@ -692,10 +725,10 @@
                 "total_samples": len(audio_data),
                 "sample_rate": sample_rate,
                 "duration": len(audio_data) / sample_rate,
-                "channels": 1 if len(audio_data.shape) == 1 else audio_data.shape[1]
-            }
-        }
-    
+                "channels": 1 if len(audio_data.shape) == 1 else audio_data.shape[1],
+            },
+        }
+
     except Exception as e:
         print(f"Error in audio analysis: {e}")
         # Return basic fallback analysis
@@ -719,12 +752,15 @@
             "detection_confidence": "Low",
             "confidence_color": "green",
             "analysis_summary": {
-                "total_samples": len(audio_data) if hasattr(audio_data, '__len__') else 0,
+                "total_samples": (
+                    len(audio_data) if hasattr(audio_data, "__len__") else 0
+                ),
                 "sample_rate": 44100,
                 "duration": 0.0,
-                "channels": 1
-            }
-        }
+                "channels": 1,
+            },
+        }
+
 
 # # ========== API Routes ==========
 
@@ -736,50 +772,49 @@
 #     try:
 #         # Read and preprocess the audio file
 #         audio_data, samplerate = sf.read(io.BytesIO(await file.read()))
-        
+
 #         # Ensure audio_data is float32 and properly shaped
 #         if len(audio_data.shape) == 1:
 #             audio_data = audio_data.astype(np.float32)
 #         else:
 #             audio_data = audio_data[:, 0].astype(np.float32)  # Take first channel if stereo
-        
+
 #         print(f"Processing audio: {len(audio_data)} samples, {samplerate} Hz")
 #         print(f"Message to embed: '{message}'")
-        
+
 #         # Convert to tensor with correct shape [1, 1, T]
 #         audio_tensor = torch.tensor(audio_data).unsqueeze(0).unsqueeze(0)
-        
+
 #         # Extract features and get optimal encoding method using RL agent
 #         features = env.extract_audio_features(audio_tensor.squeeze(0).numpy())
 #         optimal_method = get_optimal_encoding_method(features)
-        
+
 #         print(f"Selected encoding method: {optimal_method}")
-        
+
 #         # Convert message to binary and then to tensor
 #         message_bits = text_to_bits(message, len(audio_data))
 #         message_tensor = bits_to_tensor(message_bits, len(audio_data))
-        
+
 #         # Use the encoder with the optimal method
 #         # Note: You might need to modify the encoder to accept the method parameter
 #         stego_audio = encoder(audio_tensor, message_tensor)
-        
+
 #         # Save the processed audio
 #         output_file = f"output_{optimal_method.lower()}.flac"
 #         save_audio(stego_audio, output_file, samplerate)
-        
+
 #         print(f"Audio encoded successfully using {optimal_method}")
-        
+
 #         return FileResponse(
-#             output_file, 
-#             media_type="audio/flac", 
+#             output_file,
+#             media_type="audio/flac",
 #             filename=output_file,
 #             headers={"X-Encoding-Method": optimal_method}
 #         )
-        
+
 #     except Exception as e:
 #         print(f"Error in encoding: {e}")
 #         raise HTTPException(status_code=500, detail=f"Encoding failed: {str(e)}")
->>>>>>> 50ed8914
 
 
 @app.get("/")
@@ -789,109 +824,65 @@
 
 @app.post("/upload")
 async def embed_message(file: UploadFile = File(...), message: str = "Hello"):
-<<<<<<< HEAD
-    # Read the uploaded .flac file
-    audio_data, samplerate = sf.read(io.BytesIO(await file.read()))
-
-    # Embed the message using spread spectrum
-    embedded_audio = spread_spectrum_embed(audio_data, message)
-
-    # Save the processed audio to a temporary file
-    output_file = "output.flac"
-    sf.write(output_file, embedded_audio, samplerate)
-
-    # Return the processed audio file
-    return FileResponse(output_file, media_type="audio/flac", filename=output_file)
-
-
-def spread_spectrum_decode(audio_data, seed=42):
-    np.random.seed(seed)
-    audio_length = len(audio_data)
-
-    # Generate the same pseudo-random sequence used during encoding
-    pseudo_random_sequence = np.random.choice([-1, 1], size=audio_length)
-
-    # Decode the message
-    decoded_bits = (audio_data * pseudo_random_sequence) > 0
-    decoded_bits = decoded_bits.astype(int)
-
-    # Convert binary to string
-    decoded_message = ""
-    for i in range(0, len(decoded_bits), 8):
-        byte_bits = decoded_bits[i : i + 8]
-        if len(byte_bits) == 8:
-            byte = int("".join(map(str, byte_bits)), 2)
-            decoded_message += chr(byte)
-
-    return decoded_message
-
-
-@app.post("/decode")
-async def decode_message(file: UploadFile = File(...)):
-    # Read the uploaded .flac file
-    audio_data, samplerate = sf.read(io.BytesIO(await file.read()))
-
-    # Decode the message using spread spectrum
-    decoded_message = spread_spectrum_decode(audio_data)
-
-    # Return the decoded message
-    return JSONResponse(content={"decoded_message": decoded_message})
-=======
     """
     Embed a message in audio using the trained RL agent for optimal method selection.
     """
     try:
         # Read and preprocess the audio file
         audio_data, samplerate = sf.read(io.BytesIO(await file.read()))
-        
+
         # Ensure audio_data is float32 and properly shaped
         if len(audio_data.shape) == 1:
             audio_data = audio_data.astype(np.float32)
         else:
-            audio_data = audio_data[:, 0].astype(np.float32)  # Take first channel if stereo
-        
+            audio_data = audio_data[:, 0].astype(
+                np.float32
+            )  # Take first channel if stereo
+
         print(f"Processing audio: {len(audio_data)} samples, {samplerate} Hz")
         print(f"Message to embed: '{message}'")
-        
+
         # Initialize RL environment with the audio
         rl_env.original_audio = audio_data
         rl_env.current_audio = audio_data.copy()
         rl_env.sample_rate = samplerate
-        
+
         # Use simple LSB embedding for now (since it works with simple extraction)
         try:
             # Get optimal encoding method using RL agent
             audio_features = rl_env.extract_audio_features(audio_data)
             optimal_method = rl_manager.select_encoding_method(audio_features)
             print(f"RL Agent selected method: {optimal_method}")
-            
+
             # Use simple LSB embedding for compatibility
             stego_audio = simple_lsb_embed(audio_data, message)
-            
+
         except Exception as rl_error:
             print(f"RL agent error: {rl_error}, falling back to LSB")
             optimal_method = "LSB"
             stego_audio = simple_lsb_embed(audio_data, message)
-        
+
         # Save the processed audio as WAV to preserve LSBs
         output_file = f"output_{optimal_method.lower()}.wav"
         save_audio(stego_audio, output_file, samplerate)
-        
+
         print(f"Audio encoded successfully using {optimal_method}")
-        
+
         return FileResponse(
-            output_file, 
-            media_type="audio/wav", 
+            output_file,
+            media_type="audio/wav",
             filename=output_file,
-            headers={"X-Encoding-Method": optimal_method}
-        )
-        
+            headers={"X-Encoding-Method": optimal_method},
+        )
+
     except Exception as e:
         print(f"Error in encoding: {e}")
         import traceback
+
         traceback.print_exc()
         raise HTTPException(status_code=500, detail=f"Encoding failed: {str(e)}")
 
+
 @app.post("/decode")
 async def decode_message(file: UploadFile = File(...)):
     """
@@ -900,165 +891,221 @@
     try:
         # Read and preprocess the audio file
         audio_data, samplerate = sf.read(io.BytesIO(await file.read()))
-        
+
         # Ensure audio_data is float32 and properly shaped
         if len(audio_data.shape) == 1:
             audio_data = audio_data.astype(np.float32)
         else:
-            audio_data = audio_data[:, 0].astype(np.float32)  # Take first channel if stereo
-        
+            audio_data = audio_data[:, 0].astype(
+                np.float32
+            )  # Take first channel if stereo
+
         print(f"Decoding audio: {len(audio_data)} samples, {samplerate} Hz")
-        
+
         # Initialize RL environment with the audio
         rl_env.original_audio = audio_data
         rl_env.current_audio = audio_data.copy()
         rl_env.sample_rate = samplerate
-        
+
         # Use simple LSB extraction (which we know works with our encoding)
         decoded_message = ""
         decoding_method = "Unknown"
-        
+
         try:
             decoded_message = simple_lsb_extract(audio_data)
             print(f"Simple LSB extracted: '{decoded_message}'")
-            
+
             if decoded_message:
                 decoding_method = "Simple LSB"
             else:
                 print("Simple LSB failed, trying RL environment...")
                 # Try to decode with different message lengths
-                possible_lengths = [40, 48, 56, 64, 80, 96, 120, 160, 200, 240, 320, 400]
-                
+                possible_lengths = [
+                    40,
+                    48,
+                    56,
+                    64,
+                    80,
+                    96,
+                    120,
+                    160,
+                    200,
+                    240,
+                    320,
+                    400,
+                ]
+
                 for bit_length in possible_lengths:
                     try:
                         decoded_bits = rl_env.decode_message(bit_length)
-                        
+
                         # Convert bits to text
                         chars = []
                         for i in range(0, len(decoded_bits), 8):
                             if i + 8 <= len(decoded_bits):
-                                byte = decoded_bits[i:i+8]
+                                byte = decoded_bits[i : i + 8]
                                 char_code = int(byte, 2)
                                 if 32 <= char_code <= 126:  # Printable ASCII
                                     chars.append(chr(char_code))
                                 else:
                                     break
-                        
-                        candidate_message = ''.join(chars)
-                        
+
+                        candidate_message = "".join(chars)
+
                         # Check if this looks like a valid message
-                        if len(candidate_message) > 0 and all(32 <= ord(c) <= 126 for c in candidate_message):
-                            if any(word in candidate_message.lower() for word in ['hello', 'test', 'secret', 'message']):
+                        if len(candidate_message) > 0 and all(
+                            32 <= ord(c) <= 126 for c in candidate_message
+                        ):
+                            if any(
+                                word in candidate_message.lower()
+                                for word in ["hello", "test", "secret", "message"]
+                            ):
                                 decoded_message = candidate_message
                                 decoding_method = "RL-Enhanced LSB"
                                 break
                             elif len(candidate_message) >= 3 and not decoded_message:
                                 decoded_message = candidate_message
                                 decoding_method = "RL-Enhanced LSB"
-                                
+
                     except Exception:
                         continue
-                
+
         except Exception as decode_error:
             print(f"Decode error: {decode_error}")
             decoded_message = ""
             decoding_method = "Error"
-        
+
         print(f"Decoded message: '{decoded_message}' using {decoding_method}")
-        
-        return JSONResponse(content={
-            "decoded_message": decoded_message,
-            "message_length": len(decoded_message),
-            "decoding_method": decoding_method
-        })
-        
+
+        return JSONResponse(
+            content={
+                "decoded_message": decoded_message,
+                "message_length": len(decoded_message),
+                "decoding_method": decoding_method,
+            }
+        )
+
     except Exception as e:
         print(f"Error in decoding: {e}")
         import traceback
+
         traceback.print_exc()
         raise HTTPException(status_code=500, detail=f"Decoding failed: {str(e)}")
 
+
 @app.post("/analyze")
-async def analyze_audio(file: UploadFile = File(...), original_message: str = Form(None)):
+async def analyze_audio(
+    file: UploadFile = File(...), original_message: str = Form(None)
+):
     """
     Perform comprehensive audio analysis for steganography detection.
     Enhanced with ML-based detection, detailed forensic analysis, and message comparison.
     """
     try:
         # Validate file type
-        if not file.content_type or not file.content_type.startswith('audio/'):
-            raise HTTPException(status_code=400, detail="Invalid file type. Please upload an audio file.")
-        
+        if not file.content_type or not file.content_type.startswith("audio/"):
+            raise HTTPException(
+                status_code=400,
+                detail="Invalid file type. Please upload an audio file.",
+            )
+
         # Read the audio file
         file_content = await file.read()
         audio_data, sample_rate = sf.read(io.BytesIO(file_content))
-        
+
         # Ensure audio_data is properly shaped
         if len(audio_data.shape) > 1:
             audio_data = audio_data[:, 0]  # Take first channel if stereo
-        
+
         # Validate audio data
         if len(audio_data) == 0:
-            raise HTTPException(status_code=400, detail="Audio file appears to be empty or corrupted.")
-        
+            raise HTTPException(
+                status_code=400, detail="Audio file appears to be empty or corrupted."
+            )
+
         print(f"Analyzing audio: {len(audio_data)} samples, {sample_rate} Hz")
         if original_message:
             print(f"Original message provided: '{original_message}'")
-        
+
         # Perform comprehensive analysis
-        analysis_results = enhanced_audio_analysis(audio_data, sample_rate, file.filename)
-        
+        analysis_results = enhanced_audio_analysis(
+            audio_data, sample_rate, file.filename
+        )
+
         # Perform message decoding and comparison if original message is provided
         message_analysis = None
         if original_message:
             try:
-                message_analysis = perform_message_comparison_analysis(audio_data, sample_rate, original_message)
-                analysis_results['message_analysis'] = message_analysis
-                
+                message_analysis = perform_message_comparison_analysis(
+                    audio_data, sample_rate, original_message
+                )
+                analysis_results["message_analysis"] = message_analysis
+
                 # Adjust steganography likelihood based on message comparison
-                if message_analysis['messages_match']:
+                if message_analysis["messages_match"]:
                     # If messages match, increase confidence in steganography detection
-                    analysis_results['steg_likelihood'] = min(1.0, analysis_results['steg_likelihood'] + 0.3)
-                    analysis_results['detection_confidence'] = "Very High" if analysis_results['steg_likelihood'] > 0.8 else "High"
-                elif message_analysis['decoded_message']:
+                    analysis_results["steg_likelihood"] = min(
+                        1.0, analysis_results["steg_likelihood"] + 0.3
+                    )
+                    analysis_results["detection_confidence"] = (
+                        "Very High"
+                        if analysis_results["steg_likelihood"] > 0.8
+                        else "High"
+                    )
+                elif message_analysis["decoded_message"]:
                     # If a message was decoded but doesn't match, still indicates steganography
-                    analysis_results['steg_likelihood'] = min(1.0, analysis_results['steg_likelihood'] + 0.2)
-                    analysis_results['detection_confidence'] = "High" if analysis_results['steg_likelihood'] > 0.7 else "Medium"
-                
+                    analysis_results["steg_likelihood"] = min(
+                        1.0, analysis_results["steg_likelihood"] + 0.2
+                    )
+                    analysis_results["detection_confidence"] = (
+                        "High"
+                        if analysis_results["steg_likelihood"] > 0.7
+                        else "Medium"
+                    )
+
             except Exception as msg_error:
                 print(f"Message comparison analysis failed: {msg_error}")
-                analysis_results['message_analysis'] = {
-                    'error': str(msg_error),
-                    'messages_match': False,
-                    'decoded_message': None
+                analysis_results["message_analysis"] = {
+                    "error": str(msg_error),
+                    "messages_match": False,
+                    "decoded_message": None,
                 }
-        
+
         # Use RL agent for additional analysis if available
         try:
-            audio_features = rl_env.extract_audio_features(torch.tensor(audio_data, dtype=torch.float32).unsqueeze(0))
+            audio_features = rl_env.extract_audio_features(
+                torch.tensor(audio_data, dtype=torch.float32).unsqueeze(0)
+            )
             rl_analysis = get_rl_steganography_assessment(audio_features)
-            analysis_results['rl_assessment'] = rl_analysis
+            analysis_results["rl_assessment"] = rl_analysis
         except Exception as rl_error:
             print(f"RL analysis failed: {rl_error}")
-            analysis_results['rl_assessment'] = None
-        
-        print(f"Analysis complete. Steganography likelihood: {analysis_results['steg_likelihood']:.3f}")
-        
-        return JSONResponse(content={
-            "analysis_results": analysis_results,
-            "status": "success",
-            "timestamp": datetime.now().isoformat()
-        })
-        
+            analysis_results["rl_assessment"] = None
+
+        print(
+            f"Analysis complete. Steganography likelihood: {analysis_results['steg_likelihood']:.3f}"
+        )
+
+        return JSONResponse(
+            content={
+                "analysis_results": analysis_results,
+                "status": "success",
+                "timestamp": datetime.now().isoformat(),
+            }
+        )
+
     except HTTPException:
         raise
     except Exception as e:
         print(f"Error in analysis: {e}")
         import traceback
+
         traceback.print_exc()
         raise HTTPException(status_code=500, detail=f"Analysis failed: {str(e)}")
 
+
 # ========== Training and Agent Routes ==========
+
 
 @app.post("/train_agent")
 def train_agent(episodes: int = 10):
@@ -1069,31 +1116,32 @@
         for ep in range(episodes):
             state = rl_env.reset()
             episode_reward = 0
-            
+
             for step in range(10):  # steps per episode
                 action = fallback_agent.choose_action(state)
                 next_state, reward, done = rl_env.step(action)
                 fallback_agent.learn(state, action, reward, next_state)
                 episode_reward += reward
                 state = next_state
-                
+
                 if done:
                     break
-            
+
             print(f"Episode {ep + 1}: Reward = {episode_reward:.3f}")
-        
+
         # Save the updated agent
         fallback_agent.save(legacy_agent_path)
         print(f"Agent training complete and saved to {legacy_agent_path}")
-        
-        return {
-            "status": "training complete", 
+
+        return {
+            "status": "training complete",
             "episodes": episodes,
-            "agent_path": TRAINED_AGENT_PATH
-        }
-        
+            "agent_path": TRAINED_AGENT_PATH,
+        }
+
     except Exception as e:
         raise HTTPException(status_code=500, detail=f"Training failed: {str(e)}")
+
 
 @app.get("/best_method")
 def get_best_method():
@@ -1104,26 +1152,27 @@
         # Get Q-values for a sample state
         sample_state = "sample_state"
         scores = {}
-        
+
         for method in ENCODING_METHODS:
             q_value = fallback_agent.get_q(sample_state, method)
             scores[method] = q_value
-        
+
         best_method = max(scores, key=scores.get) if scores else "LSB"
-        
-        return {
-            "best_method": best_method, 
+
+        return {
+            "best_method": best_method,
             "method_scores": scores,
-            "agent_loaded": os.path.exists(TRAINED_AGENT_PATH)
-        }
-        
-    except Exception as e:
-        return {
-            "best_method": "LSB", 
+            "agent_loaded": os.path.exists(TRAINED_AGENT_PATH),
+        }
+
+    except Exception as e:
+        return {
+            "best_method": "LSB",
             "method_scores": {},
             "error": str(e),
-            "agent_loaded": False
-        }
+            "agent_loaded": False,
+        }
+
 
 @app.get("/agent_status")
 def get_agent_status():
@@ -1134,10 +1183,16 @@
         "trained_agent_exists": os.path.exists(TRAINED_AGENT_PATH),
         "fallback_agent_exists": os.path.exists(FALLBACK_AGENT_PATH),
         "available_methods": ENCODING_METHODS,
-        "agent_path": TRAINED_AGENT_PATH if os.path.exists(TRAINED_AGENT_PATH) else FALLBACK_AGENT_PATH
+        "agent_path": (
+            TRAINED_AGENT_PATH
+            if os.path.exists(TRAINED_AGENT_PATH)
+            else FALLBACK_AGENT_PATH
+        ),
     }
 
+
 # ========== Health Check ==========
+
 
 @app.get("/health")
 def health_check():
@@ -1147,19 +1202,16 @@
     return {
         "status": "healthy",
         "models_loaded": True,
-        "agent_loaded": os.path.exists(TRAINED_AGENT_PATH) or os.path.exists(FALLBACK_AGENT_PATH)
+        "agent_loaded": os.path.exists(TRAINED_AGENT_PATH)
+        or os.path.exists(FALLBACK_AGENT_PATH),
     }
->>>>>>> 50ed8914
+
 
 # ========== Entry Point ==========
 
 if __name__ == "__main__":
     import uvicorn
-<<<<<<< HEAD
-
-    uvicorn.run(app, host="0.0.0.0", port=8000)
-=======
+
     print("Starting Audio Steganography API with RL Agent Integration...")
     print(f"Trained agent available: {os.path.exists(TRAINED_AGENT_PATH)}")
-    uvicorn.run(app, host="0.0.0.0", port=8000)
->>>>>>> 50ed8914
+    uvicorn.run(app, host="0.0.0.0", port=8000)